--- conflicted
+++ resolved
@@ -1,4 +1,3 @@
-<<<<<<< HEAD
 
 *   Replace `Remote#rename!` with `RemoteCollection#rename`.
 
@@ -108,7 +107,7 @@
 
     *Mindaugas Mozūras*
 
-=======
+
 ## Rugged 0.21.4 (January 18, 2015) ##
 
 *   Update bundled libgit2 to 0.21.4.
@@ -118,7 +117,6 @@
 
     *Arthur Schreiber*
 
->>>>>>> 1afb136c
 
 ## Rugged 0.21.3 (December 18, 2014) ##
 
